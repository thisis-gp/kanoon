--- conflicted
+++ resolved
@@ -18,10 +18,6 @@
   ECR_REPOSITORY: kanoon-backend
   ECR_REGISTRY: 654654525844.dkr.ecr.us-east-1.amazonaws.com
   APP_RUNNER_SERVICE: kanoon-app
-<<<<<<< HEAD
-
-=======
->>>>>>> 7953eb99
 jobs:
   deploy:
     runs-on: ubuntu-latest
