name: Deploy to AWS

on:
  push:
    branches: [ prod ]
    paths:
      - 'Backend/**'
      - '.github/workflows/deploy-prod.yml'
  pull_request:
    types: [closed]
    branches: [ prod ]
    paths:
      - 'Backend/**'
  workflow_dispatch:

<<<<<<< HEAD
=======

env:
  AWS_REGION: us-east-1
  ECR_REPOSITORY: kanoon-backend
  ECR_REGISTRY: 654654525844.dkr.ecr.us-east-1.amazonaws.com
  APP_RUNNER_SERVICE: kanoon-app

>>>>>>> 63b61280
jobs:
  deploy:
    runs-on: ubuntu-latest
    environment: production
    if: |
      (github.event_name == 'push' && github.ref == 'refs/heads/prod') ||
      (github.event_name == 'pull_request' && github.event.pull_request.merged == true && github.event.pull_request.base.ref == 'prod') ||
      github.event_name == 'workflow_dispatch'
    
    steps:
    - name: Checkout code
      uses: actions/checkout@v4
      
    - name: Configure AWS credentials
      uses: aws-actions/configure-aws-credentials@v4
      with:
        aws-access-key-id: ${{ secrets.AWS_ACCESS_KEY_ID }}
        aws-secret-access-key: ${{ secrets.AWS_SECRET_ACCESS_KEY }}
        aws-region: ${{ env.AWS_REGION }}
        
    - name: Login to Amazon ECR
      id: login-ecr
      uses: aws-actions/amazon-ecr-login@v2
      
    - name: Clean up Docker environment
      run: |
        echo "🧹 Cleaning up Docker environment before build..."
        docker system prune -af
        docker volume prune -f
        echo "✅ Docker environment cleaned"

    - name: Build, tag, and push image to Amazon ECR
      id: build-image
      env:
        IMAGE_TAG: ${{ github.sha }}
      run: |
        # Build and push Backend image
        cd Backend
        
        # Build image with fresh base
        docker build \
          --no-cache \
          --pull \
          -t $ECR_REGISTRY/$ECR_REPOSITORY:$IMAGE_TAG \
          -t $ECR_REGISTRY/$ECR_REPOSITORY:latest \
          .
        
        # Push both tags
        docker push $ECR_REGISTRY/$ECR_REPOSITORY:$IMAGE_TAG
        docker push $ECR_REGISTRY/$ECR_REPOSITORY:latest
        
        echo "image=$ECR_REGISTRY/$ECR_REPOSITORY:$IMAGE_TAG" >> $GITHUB_OUTPUT
        
    - name: Update App Runner Service
      env:
        IMAGE_TAG: ${{ github.sha }}
      run: |
        # Get the App Runner service ARN
        SERVICE_ARN=$(aws apprunner list-services --query "ServiceSummaryList[?ServiceName=='$APP_RUNNER_SERVICE'].ServiceArn" --output text)
        
        if [ -z "$SERVICE_ARN" ]; then
          echo "App Runner service not found: $APP_RUNNER_SERVICE"
          exit 1
        fi
        
        echo "Updating App Runner service: $SERVICE_ARN"
        echo "Using image: $ECR_REGISTRY/$ECR_REPOSITORY:$IMAGE_TAG"
        
        # Update the service configuration first
        aws apprunner update-service \
          --service-arn $SERVICE_ARN \
          --source-configuration '{
            "ImageRepository": {
              "ImageIdentifier": "'$ECR_REGISTRY/$ECR_REPOSITORY:$IMAGE_TAG'",
              "ImageConfiguration": {
                "Port": "8000",
                "RuntimeEnvironmentVariables": {
                  "GROQ_API_KEY": "'${{ secrets.GROQ_API_KEY }}'",
                  "QDRANT_CLOUD_URL": "'${{ secrets.QDRANT_CLOUD_URL }}'",
                  "QDRANT_CLOUD_API_KEY": "'${{ secrets.QDRANT_CLOUD_API_KEY }}'",
                  "HOST": "0.0.0.0",
                  "PORT": "8000",
                  "ENVIRONMENT": "production"
                }
              },
              "ImageRepositoryType": "ECR"
            }
          }'
        
        # Wait for service to be ready
        echo "Waiting for service update to complete..."
        aws apprunner wait service-updated --service-arn $SERVICE_ARN
        
        # Start deployment
        echo "Starting deployment..."
        aws apprunner start-deployment --service-arn $SERVICE_ARN
          
    - name: Wait for deployment to complete
      run: |
        SERVICE_ARN=$(aws apprunner list-services --query "ServiceSummaryList[?ServiceName=='$APP_RUNNER_SERVICE'].ServiceArn" --output text)
        
        echo "Waiting for deployment to complete..."
        aws apprunner wait service-updated --service-arn $SERVICE_ARN
        
        # Get service status
        aws apprunner describe-service --service-arn $SERVICE_ARN --query "Service.Status" --output text
        
    - name: Deployment Summary
      run: |
        SERVICE_ARN=$(aws apprunner list-services --query "ServiceSummaryList[?ServiceName=='$APP_RUNNER_SERVICE'].ServiceArn" --output text)
        SERVICE_URL=$(aws apprunner describe-service --service-arn $SERVICE_ARN --query "Service.ServiceUrl" --output text)
        
        echo "🚀 Deployment completed!"
        echo "Service URL: $SERVICE_URL"
        echo "Image: $ECR_REGISTRY/$ECR_REPOSITORY:$IMAGE_TAG"
        echo ""
        echo "📋 Next Steps:"
        echo "1. Test your API endpoints"
        echo "2. Check App Runner logs if needed"
        echo "3. Update frontend to use new backend URL if changed"
        
    - name: Cleanup
      if: always()
      run: |
        echo "🧹 Cleaning up runner storage..."
        docker system prune -af
        docker volume prune -f
        echo "✅ Cleanup completed"<|MERGE_RESOLUTION|>--- conflicted
+++ resolved
@@ -13,16 +13,11 @@
       - 'Backend/**'
   workflow_dispatch:
 
-<<<<<<< HEAD
-=======
-
 env:
   AWS_REGION: us-east-1
   ECR_REPOSITORY: kanoon-backend
   ECR_REGISTRY: 654654525844.dkr.ecr.us-east-1.amazonaws.com
   APP_RUNNER_SERVICE: kanoon-app
-
->>>>>>> 63b61280
 jobs:
   deploy:
     runs-on: ubuntu-latest
